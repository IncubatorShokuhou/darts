"""
Utils for time series generation
--------------------------------
"""

import math

from typing import Union, Optional

import numpy as np
import pandas as pd
import holidays

from ..timeseries import TimeSeries
from ..logging import raise_if_not, get_logger, raise_log, raise_if

logger = get_logger(__name__)


def _generate_index(start: Optional[Union[pd.Timestamp, int]] = None,
                    end: Optional[Union[pd.Timestamp, int]] = None,
                    length: Optional[int] = None,
                    freq: str = 'D') -> Union[pd.DatetimeIndex, pd.Int64Index]:
    """Returns an index with a given start point and length. Either a pandas DatetimeIndex with given frequency
    or a pandas Int64Index. The index starts at

    Parameters
    ----------
    start
        The start of the returned index. If a pandas Timestamp is passed, the index will be a pandas
        DatetimeIndex. If an integer is passed, the index will be a pandas Int64Index index. Works only with
        either `length` or `end`.
    end
        Optionally, the end of the returned index. Works only with either `start` or `length`. If `start` is
        set, `end` must be of same type as `start`. Else, it can be either a pandas Timestamp or an integer.
    length
        Optionally, the length of the returned index. Works only with either `start` or `end`.
    freq
        The time difference between two adjacent entries in the returned index. Only effective if `start` is a
        pandas Timestamp. A DateOffset alias is expected; see
        `docs <https://pandas.pydata.org/pandas-docs/stable/user_guide/TimeSeries.html#dateoffset-objects>`_.
    """
    constructors = [
        arg_name for arg, arg_name in zip([start, end, length], ['start', 'end', 'length']) if arg is not None
    ]
    raise_if(len(constructors) != 2,
             'index can only be generated with exactly two of the following parameters: [`start`, `end`, `length`]. '
             f'Observed parameters: {constructors}. For generating an index with `end` and `length` consider setting '
             f'`start` to None.',
             logger)
    raise_if(end is not None and start is not None and type(start) != type(end),
             'index generation with `start` and `end` requires equal object types of `start` and `end`',
             logger)

    if isinstance(start, pd.Timestamp) or isinstance(end, pd.Timestamp):
        index = pd.date_range(start=start, end=end, periods=length, freq=freq)
    else:  # int
        index = pd.Int64Index(range(
            start if start is not None else end - length + 1,
            end + 1 if end is not None else start + length
        ))
    return index


def constant_timeseries(value: float = 1,
                        start: Optional[Union[pd.Timestamp, int]] = pd.Timestamp('2000-01-01'),
                        end: Optional[Union[pd.Timestamp, int]] = None,
                        length: Optional[int] = None,
                        freq: str = 'D',
                        column_name: Optional[str] = 'constant') -> TimeSeries:
    """
    Creates a constant univariate TimeSeries with the given value, length (or end date), start date and frequency.

    Parameters
    ----------
    value
        The constant value that the TimeSeries object will assume at every index.
    start
        The start of the returned TimeSeries' index. If a pandas Timestamp is passed, the TimeSeries will have a pandas
        DatetimeIndex. If an integer is passed, the TimeSeries will have a pandas Int64Index index. Works only with
        either `length` or `end`.
    end
        Optionally, the end of the returned index. Works only with either `start` or `length`. If `start` is
        set, `end` must be of same type as `start`. Else, it can be either a pandas Timestamp or an integer.
    length
        Optionally, the length of the returned index. Works only with either `start` or `end`.
    freq
        The time difference between two adjacent entries in the returned TimeSeries. Only effective if `start` is a
        pandas Timestamp. A DateOffset alias is expected; see
        `docs <https://pandas.pydata.org/pandas-docs/stable/user_guide/TimeSeries.html#dateoffset-objects>`_.
    column_name
        Optionally, the name of the value column for the returned TimeSeries

    Returns
    -------
    TimeSeries
        A constant TimeSeries with value 'value'.
    """

    index = _generate_index(start=start, end=end, freq=freq, length=length)
    values = np.full(len(index), value)

    return TimeSeries.from_times_and_values(index, values, freq=freq, columns=pd.Index([column_name]))


def linear_timeseries(start_value: float = 0,
                      end_value: float = 1,
                      start: Optional[Union[pd.Timestamp, int]] = pd.Timestamp('2000-01-01'),
                      end: Optional[Union[pd.Timestamp, int]] = None,
                      length: Optional[int] = None,
                      freq: str = 'D',
                      column_name: Optional[str] = 'linear') -> TimeSeries:
    """
    Creates a univariate TimeSeries with a starting value of `start_value` that increases linearly such that
    it takes on the value `end_value` at the last entry of the TimeSeries. This means that
    the difference between two adjacent entries will be equal to
    (`end_value` - `start_value`) / (`length` - 1).

    Parameters
    ----------
    start_value
        The value of the first entry in the TimeSeries.
    end_value
        The value of the last entry in the TimeSeries.
    start
        The start of the returned TimeSeries' index. If a pandas Timestamp is passed, the TimeSeries will have a pandas
        DatetimeIndex. If an integer is passed, the TimeSeries will have a pandas Int64Index index. Works only with
        either `length` or `end`.
    end
        Optionally, the end of the returned index. Works only with either `start` or `length`. If `start` is
        set, `end` must be of same type as `start`. Else, it can be either a pandas Timestamp or an integer.
    length
        Optionally, the length of the returned index. Works only with either `start` or `end`.
    freq
        The time difference between two adjacent entries in the returned TimeSeries. Only effective if `start` is a
        pandas Timestamp. A DateOffset alias is expected; see
        `docs <https://pandas.pydata.org/pandas-docs/stable/user_guide/TimeSeries.html#dateoffset-objects>`_.
    column_name
        Optionally, the name of the value column for the returned TimeSeries

    Returns
    -------
    TimeSeries
        A linear TimeSeries created as indicated above.
    """

    index = _generate_index(start=start, end=end, freq=freq, length=length)
    values = np.linspace(start_value, end_value, len(index))
    return TimeSeries.from_times_and_values(index, values, freq=freq, columns=pd.Index([column_name]))


def sine_timeseries(value_frequency: float = 0.1,
                    value_amplitude: float = 1.,
                    value_phase: float = 0.,
                    value_y_offset: float = 0.,
                    start: Optional[Union[pd.Timestamp, int]] = pd.Timestamp('2000-01-01'),
                    end: Optional[Union[pd.Timestamp, int]] = None,
                    length: Optional[int] = None,
                    freq: str = 'D',
                    column_name: Optional[str] = 'sine') -> TimeSeries:
    """
    Creates a univariate TimeSeries with a sinusoidal value progression with a given frequency, amplitude,
    phase and y offset.

    Parameters
    ----------
    value_frequency
        The number of periods that take place within one time unit given in `freq`.
    value_amplitude
        The maximum  difference between any value of the returned TimeSeries and `y_offset`.
    value_phase
        The relative position within one period of the first value of the returned TimeSeries (in radians).
    value_y_offset
        The shift of the sine function along the y axis.
    start
        The start of the returned TimeSeries' index. If a pandas Timestamp is passed, the TimeSeries will have a pandas
        DatetimeIndex. If an integer is passed, the TimeSeries will have a pandas Int64Index index. Works only with
        either `length` or `end`.
    end
        Optionally, the end of the returned index. Works only with either `start` or `length`. If `start` is
        set, `end` must be of same type as `start`. Else, it can be either a pandas Timestamp or an integer.
    length
        Optionally, the length of the returned index. Works only with either `start` or `end`.
    freq
        The time difference between two adjacent entries in the returned TimeSeries. Only effective if `start` is a
        pandas Timestamp. A DateOffset alias is expected; see
        `docs <https://pandas.pydata.org/pandas-docs/stable/user_guide/TimeSeries.html#dateoffset-objects>`_.
    column_name
        Optionally, the name of the value column for the returned TimeSeries

    Returns
    -------
    TimeSeries
        A sinusoidal TimeSeries parametrized as indicated above.
    """

    index = _generate_index(start=start, end=end, freq=freq, length=length)
    values = np.array(range(len(index)), dtype=float)
    f = np.vectorize(
        lambda x: value_amplitude * math.sin(2 * math.pi * value_frequency * x + value_phase) + value_y_offset
    )
    values = f(values)

    return TimeSeries.from_times_and_values(index, values, freq=freq, columns=pd.Index([column_name]))


def gaussian_timeseries(mean: Union[float, np.ndarray] = 0.,
                        std: Union[float, np.ndarray] = 1.,
                        start: Optional[Union[pd.Timestamp, int]] = pd.Timestamp('2000-01-01'),
                        end: Optional[Union[pd.Timestamp, int]] = None,
                        length: Optional[int] = None,
                        freq: str = 'D',
                        column_name: Optional[str] = 'gaussian') -> TimeSeries:
    """
    Creates a gaussian univariate TimeSeries by sampling all the series values independently,
    from a gaussian distribution with mean `mean` and standard deviation `std`.

    Parameters
    ----------
    mean
        The mean of the gaussian distribution that is sampled at each step.
        If a float value is given, the same mean is used at every step.
        If a numpy.ndarray of floats with the same length as `length` is
        given, a different mean is used at each time step.
    std
        The standard deviation of the gaussian distribution that is sampled at each step.
        If a float value is given, the same standard deviation is used at every step.
        If an array of dimension `(length, length)` is given, it will
        be used as covariance matrix for a multivariate gaussian distribution.
    start
        The start of the returned TimeSeries' index. If a pandas Timestamp is passed, the TimeSeries will have a pandas
        DatetimeIndex. If an integer is passed, the TimeSeries will have a pandas Int64Index index. Works only with
        either `length` or `end`.
    end
        Optionally, the end of the returned index. Works only with either `start` or `length`. If `start` is
        set, `end` must be of same type as `start`. Else, it can be either a pandas Timestamp or an integer.
    length
        Optionally, the length of the returned index. Works only with either `start` or `end`.
    freq
        The time difference between two adjacent entries in the returned TimeSeries. Only effective if `start` is a
        pandas Timestamp. A DateOffset alias is expected; see
        `docs <https://pandas.pydata.org/pandas-docs/stable/user_guide/TimeSeries.html#dateoffset-objects>`_.
    column_name
        Optionally, the name of the value column for the returned TimeSeries

    Returns
    -------
    TimeSeries
        A white noise TimeSeries created as indicated above.
    """

    if type(mean) == np.ndarray:
        raise_if_not(mean.shape == (length,), 'If a vector of means is provided, '
                                              'it requires the same length as the TimeSeries.', logger)
    if type(std) == np.ndarray:
        raise_if_not(std.shape == (length, length), 'If a matrix of standard deviations is provided, '
                                                    'its shape has to match the length of the TimeSeries.', logger)

    index = _generate_index(start=start, end=end, freq=freq, length=length)
    values = np.random.normal(mean, std, size=len(index))

    return TimeSeries.from_times_and_values(index, values, freq=freq, columns=pd.Index([column_name]))


def random_walk_timeseries(mean: float = 0.,
                           std: float = 1.,
                           start: Optional[Union[pd.Timestamp, int]] = pd.Timestamp('2000-01-01'),
                           end: Optional[Union[pd.Timestamp, int]] = None,
                           length: Optional[int] = None,
                           freq: str = 'D',
                           column_name: Optional[str] = 'random_walk') -> TimeSeries:
    """
    Creates a random walk univariate TimeSeries, where each step is obtained by sampling a gaussian distribution
    with mean `mean` and standard deviation `std`.

    Parameters
    ----------
    mean
        The mean of the gaussian distribution that is sampled at each step.
    std
        The standard deviation of the gaussian distribution that is sampled at each step.
    start
        The start of the returned TimeSeries' index. If a pandas Timestamp is passed, the TimeSeries will have a pandas
        DatetimeIndex. If an integer is passed, the TimeSeries will have a pandas Int64Index index. Works only with
        either `length` or `end`.
    end
        Optionally, the end of the returned index. Works only with either `start` or `length`. If `start` is
        set, `end` must be of same type as `start`. Else, it can be either a pandas Timestamp or an integer.
    length
        Optionally, the length of the returned index. Works only with either `start` or `end`.
    freq
        The time difference between two adjacent entries in the returned TimeSeries. Only effective if `start` is a
        pandas Timestamp. A DateOffset alias is expected; see
        `docs <https://pandas.pydata.org/pandas-docs/stable/user_guide/TimeSeries.html#dateoffset-objects>`_.
    column_name
        Optionally, the name of the value column for the returned TimeSeries

    Returns
    -------
    TimeSeries
        A random walk TimeSeries created as indicated above.
    """

    index = _generate_index(start=start, end=end, freq=freq, length=length)
    values = np.cumsum(np.random.normal(mean, std, size=len(index)))

    return TimeSeries.from_times_and_values(index, values, freq=freq, columns=pd.Index([column_name]))


def _extend_time_index_until(time_index: Union[pd.DatetimeIndex, pd.RangeIndex],
                             until: Optional[Union[int, str, pd.Timestamp]],
                             add_length: int,
                             ) -> pd.DatetimeIndex:

    if not add_length and not until:
        return time_index

    raise_if(bool(add_length) and bool(until), "set only one of add_length and until")

    end = time_index[-1]
    freq = time_index.freq

    if add_length:
        raise_if_not(add_length >= 0, f"Expected add_length, by which to extend the time series by, "
                                      f"to be positive, got {add_length}")

        try:
            end += add_length*freq
        except pd.errors.OutOfBoundsDatetime:
            raise_log(ValueError(f"the add operation between {end} and {add_length * freq} will overflow"), logger)
    else:
        datetime_index = isinstance(time_index, pd.DatetimeIndex)

        if datetime_index:
            raise_if_not(isinstance(until, (str, pd.Timestamp)), "Expected valid timestamp for TimeSeries, "
                                                                 "indexed by DatetimeIndex, "
                                                                 f"for parameter until, got {type(end)}", logger)
        else:
            raise_if_not(isinstance(until, int),  "Expected integer for TimeSeries,"
                                                  "indexed by RangeIndex, ",
                                                  f"for parameter until, got {type(end)}", logger)

        timestamp = pd.Timestamp(until) if datetime_index else until

        raise_if_not(timestamp > end, f"Expected until, {timestamp} to lie past end of time index {end}")

        ahead = timestamp - end
        raise_if_not((ahead % freq) == pd.Timedelta(0), f"End date must correspond with frequency {freq} of the time axis", logger)

        end = timestamp

    new_time_index = pd.date_range(start=time_index[0], end=end, freq=freq)
    return new_time_index


def holidays_timeseries(time_index: pd.DatetimeIndex,
                        country_code: str,
                        prov: str = None,
                        state: str = None,
                        column_name: Optional[str] = 'holidays',
                        until: Optional[Union[int, str, pd.Timestamp]] = None,
                        add_length: int = 0,
                        ) -> TimeSeries:
    """
    Creates a binary univariate TimeSeries with index `time_index` that equals 1 at every index that lies within
    (or equals) a selected country's holiday, and 0 otherwise.

    Available countries can be found `here <https://github.com/dr-prodigy/python-holidays#available-countries>`_.

    Parameters
    ----------
    time_index
        The time index over which to generate the holidays
    country_code
        The country ISO code
    prov
        The province
    state
        The state
    until
        Extend the time_index up until timestamp for datetime indexed series
        and int for range indexed series, should match or exceed forecasting window.
    add_length
        Extend the time_index by add_length, should match or exceed forecasting window.
        Set only one of until and add_length.
    column_name
        Optionally, the name of the value column for the returned TimeSeries

    Returns
    -------
    TimeSeries
        A new binary holiday TimeSeries instance.
    """

    time_index = _extend_time_index_until(time_index, until, add_length)
    scope = range(time_index[0].year, (time_index[-1] + pd.Timedelta(days=1)).year)
    country_holidays = holidays.CountryHoliday(country_code, prov=prov, state=state, years=scope)
    index_series = pd.Series(time_index, index=time_index)
    values = index_series.apply(lambda x: x in country_holidays).astype(int)
    return TimeSeries.from_times_and_values(time_index, values, columns=pd.Index([column_name]))


def datetime_attribute_timeseries(time_index: Union[pd.DatetimeIndex, TimeSeries],
                                  attribute: str,
                                  one_hot: bool = False,
                                  cyclic: bool = False,
                                  until: Optional[Union[int, str, pd.Timestamp]] = None,
                                  add_length: int = 0) -> TimeSeries:
    """
    Returns a new TimeSeries with index `time_index` and one or more dimensions containing
    (optionally one-hot encoded or cyclic encoded) pd.DatatimeIndex attribute information derived from the index.


    Parameters
    ----------
    time_index
        Either a `pd.DatetimeIndex` attribute which will serve as the basis of the new column(s), or
        a `TimeSeries` whose time axis will serve this purpose.
    attribute
        An attribute of `pd.DatetimeIndex`, or `week` / `weekofyear` / `week_of_year` - e.g. "month", "weekday", "day", "hour", "minute", "second". 
        See all available attributes in https://pandas.pydata.org/pandas-docs/stable/reference/api/pandas.DatetimeIndex.html#pandas.DatetimeIndex .
    one_hot
        Boolean value indicating whether to add the specified attribute as a one hot encoding
        (results in more columns).
    cyclic
        Boolean value indicating whether to add the specified attribute as a cyclic encoding.
        Alternative to one_hot encoding, enable only one of the two.
        (adds 2 columns, corresponding to sin and cos transformation)
    until
        Extend the time_index up until timestamp for datetime indexed series
        and int for range indexed series, should match or exceed forecasting window.
    add_length
        Extend the time_index by add_length, should match or exceed forecasting window.
        Set only one of until and add_length.

    Returns
    -------
    TimeSeries
        New datetime attribute TimeSeries instance.
    """

    if isinstance(time_index, TimeSeries):
        time_index = time_index.time_index

    time_index = _extend_time_index_until(time_index, until, add_length)

    raise_if_not(
        hasattr(pd.DatetimeIndex, attribute) or (attribute in ["week", "weekofyear", "week_of_year"]),
        '"attribute" needs to be an attribute of pd.DatetimeIndex.'
        'See all available attributes in '
        'https://pandas.pydata.org/pandas-docs/stable/reference/api/pandas.DatetimeIndex.html#pandas.DatetimeIndex',
        logger,
    )

    raise_if(one_hot and cyclic, "set only one of one_hot or cyclic to true", logger)

    num_values_dict = {
<<<<<<< HEAD
        'month': 12,
        'day': 31,
        'weekday': 7,
        'hour': 24,
        'quarter': 4,
=======
        "month": 12,
        "day": 31,
        "weekday": 7,
        "dayofweek":7,
        "day_of_week":7,
        "hour": 24,
        "minute": 60,
        "second": 60,
        "microsecond": 1000000,
        "nanosecond": 1000,
        "quarter": 4,
        "dayofyear":365,
        "day_of_year":365,
        "week":52,
        "weekofyear":52,
        "week_of_year":52,
>>>>>>> 484a184a
    }

    if not attribute in ["week", "weekofyear", "week_of_year"]:
        values = getattr(time_index, attribute)
    else:
        values = time_index.isocalendar().set_index("week").index.astype("int64").rename('time')
    
    if one_hot or cyclic:
        raise_if_not(
            attribute in num_values_dict,
            "Given datetime attribute not supported"
            " with one-hot or cyclical encoding."
            f"Supported datetime attribute: {list(num_values_dict.keys())}",
            logger,
        )

    if one_hot:
        values_df = pd.get_dummies(values)
        # fill missing columns (in case not all values appear in time_index)
        for i in range(1, num_values_dict[attribute] + 1):
            if not (i in values_df.columns):
                values_df[i] = 0
        values_df = values_df[range(1, num_values_dict[attribute] + 1)]

        values_df.columns = [
            attribute + "_" + str(column_name) for column_name in values_df.columns
        ]

    else:
        if cyclic:
            if attribute == "day":
                periods = [time_index[i].days_in_month for i in time_index.month]
                freq = 2 * np.pi * np.reciprocal(periods)
            else:
                period = num_values_dict[attribute]
                freq = 2 * np.pi / period

            values_df = pd.DataFrame(
                {
                    attribute + "_sin": np.sin(freq * values),
                    attribute + "_cos": np.cos(freq * values),
                }
            )
        else:
            values_df = pd.DataFrame({attribute: values})

    values_df.index = time_index

    return TimeSeries.from_dataframe(values_df)<|MERGE_RESOLUTION|>--- conflicted
+++ resolved
@@ -455,13 +455,6 @@
     raise_if(one_hot and cyclic, "set only one of one_hot or cyclic to true", logger)
 
     num_values_dict = {
-<<<<<<< HEAD
-        'month': 12,
-        'day': 31,
-        'weekday': 7,
-        'hour': 24,
-        'quarter': 4,
-=======
         "month": 12,
         "day": 31,
         "weekday": 7,
@@ -478,7 +471,6 @@
         "week":52,
         "weekofyear":52,
         "week_of_year":52,
->>>>>>> 484a184a
     }
 
     if not attribute in ["week", "weekofyear", "week_of_year"]:
