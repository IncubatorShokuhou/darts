"""
Ensemble Model Base Class
"""

from abc import abstractmethod
from typing import List, Optional, Union, Sequence
from functools import reduce

from ..timeseries import TimeSeries
from ..logging import get_logger, raise_if_not, raise_if
from ..models.forecasting_model import ForecastingModel, GlobalForecastingModel

logger = get_logger(__name__)


class EnsembleModel(GlobalForecastingModel):
    """
    Abstract base class for ensemble models.
    Ensemble models take in a list of forecasting models and ensemble their predictions
    to make a single one according to the rule defined by their `ensemble()` method.

    Parameters
    ----------
    models
        List of forecasting models whose predictions to ensemble
    """
    def __init__(self, models: Union[List[ForecastingModel], List[GlobalForecastingModel]]):
        raise_if_not(isinstance(models, list) and models,
                     "Cannot instantiate EnsembleModel with an empty list of models",
                     logger)

        is_local_ensemble = all(isinstance(model, ForecastingModel) and not isinstance(model, GlobalForecastingModel)
                                for model in models)
        self.is_global_ensemble = all(isinstance(model, GlobalForecastingModel) for model in models)

        raise_if_not(is_local_ensemble or self.is_global_ensemble,
                     "All models must be instances of the same type, either darts.models.ForecastingModel"
                     "or darts.models.GlobalForecastingModel",
                     logger)
        super().__init__()
        self.models: Union[List[ForecastingModel], List[GlobalForecastingModel]] = models
        self.is_univariate = None
        self.is_univariate_covariate = None

    def fit(self,
            series: Union[TimeSeries, Sequence[TimeSeries]],
            covariates: Optional[Union[TimeSeries, Sequence[TimeSeries]]] = None) -> None:
        """
        Fits the model on the provided series.
        Note that `EnsembleModel.fit()` does NOT call `fit()` on each of its constituent forecasting models.
        It is left to classes inheriting from EnsembleModel to do so appropriately when overriding `fit()`
        """
        raise_if(not self.is_global_ensemble and not isinstance(series, TimeSeries),
                 "All models are of type darts.models.ForecastingModel which do not support covariates.",
                 logger
                 )
        raise_if(not self.is_global_ensemble and covariates is not None,
                 "All models are of type darts.models.ForecastingModel which do not support covariates.",
                 logger
                 )

        self.is_univariate = isinstance(series, TimeSeries)
        if covariates is not None:
            self.is_univariate_covariate = isinstance(covariates, TimeSeries)

        raise_if(covariates is not None and (self.is_univariate != self.is_univariate_covariate),
                 "Both series and covariates have to be either univariate or multivariate.",
                 logger
                 )

        super().fit(series, covariates)

    def _stack_ts_seq(self, seq1, seq2):
        # stacks two sequences of timeseries elementwise
        return [ts1.stack(ts2) for ts1, ts2 in zip(seq1, seq2)]

    def predict(self,
                n: int,
                series: Optional[Union[TimeSeries, Sequence[TimeSeries]]] = None,
                covariates: Optional[Union[TimeSeries, Sequence[TimeSeries]]] = None,
                num_samples: int = 1,
                ) -> Union[TimeSeries, Sequence[TimeSeries]]:

        super().predict(n, series, covariates, num_samples)

        if self.is_global_ensemble and not self.is_univariate:
            predictions = self.models[0].predict(n, series, covariates, num_samples)
        else:
            predictions = self.models[0].predict(n, num_samples)

<<<<<<< HEAD
        if len(self.models) > 1:
            for model in self.models[1:]:
                if self.is_global_ensemble and not self.is_univariate:
                    prediction = model.predict(n, series, covariates, num_samples)
                    predictions = self._stack_ts_seq(predictions, prediction)
                else:
                    prediction = model.predict(n, num_samples)
                    predictions = predictions.stack(prediction)
=======
        predictions = self.models[0].predict(n=n, num_samples=num_samples)
        if len(self.models) > 1:
            for model in self.models[1:]:
                predictions = predictions.stack(model.predict(n=n, num_samples=num_samples))
>>>>>>> 9715c9f7

        return self.ensemble(predictions)

    @abstractmethod
    def ensemble(self, predictions: TimeSeries) -> TimeSeries:
        """
        Defines how to ensemble the individual models' predictions to produce a single prediction.

        Parameters
        ----------
        predictions
            Individual predictions to ensemble

        Returns
        -------
        TimeSeries
            The predicted `TimeSeries` obtained by ensembling the individual predictions
        """
        pass

    @property
    def min_train_series_length(self) -> int:
        return max(model.min_train_series_length for model in self.models)<|MERGE_RESOLUTION|>--- conflicted
+++ resolved
@@ -86,23 +86,16 @@
         if self.is_global_ensemble and not self.is_univariate:
             predictions = self.models[0].predict(n, series, covariates, num_samples)
         else:
-            predictions = self.models[0].predict(n, num_samples)
+            predictions = self.models[0].predict(n=n, num_samples=num_samples)
 
-<<<<<<< HEAD
         if len(self.models) > 1:
             for model in self.models[1:]:
                 if self.is_global_ensemble and not self.is_univariate:
                     prediction = model.predict(n, series, covariates, num_samples)
                     predictions = self._stack_ts_seq(predictions, prediction)
                 else:
-                    prediction = model.predict(n, num_samples)
+                    prediction = model.predict(n=n, num_samples=num_samples)
                     predictions = predictions.stack(prediction)
-=======
-        predictions = self.models[0].predict(n=n, num_samples=num_samples)
-        if len(self.models) > 1:
-            for model in self.models[1:]:
-                predictions = predictions.stack(model.predict(n=n, num_samples=num_samples))
->>>>>>> 9715c9f7
 
         return self.ensemble(predictions)
 
